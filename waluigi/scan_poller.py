--- conflicted
+++ resolved
@@ -94,12 +94,11 @@
     parser.add_argument('-t', dest='test', help='Test flag', action='store_true')
     args = parser.parse_args()
 
-<<<<<<< HEAD
+
     setup_logging()
-=======
+
     if args.test:
         print("[*] Test successful")
         sys.exit(0)
 
->>>>>>> 8a4085a0
     main(args)